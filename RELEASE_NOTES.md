--- conflicted
+++ resolved
@@ -33,11 +33,7 @@
 
 ### Target Mode Prototype
 
-<<<<<<< HEAD
-Chef Infra Client 15 adds a prototype of a new method of executing resources we call Target Mode. Target Mode allows a Chef Infra Client run to manage a remote system over ssh or another protocol supported by the Train library. This includes both platforms we build for today like Ubuntu Linux, but also allows for configuring other architectures and platforms such as switches that don't have native builds of Chef Infra Client. Target Mode maintains a separate node object for each target, allowing you to manage that node using existing patterns that you use today.
-=======
 Chef Infra Client 15 adds a prototype for a new method of executing resources called Target Mode. Target Mode allows a Chef Infra Client run to manage a remote system over SSH or another protocol supported by the Train library. This support includes platforms that we currently support like Ubuntu Linux, but also allows for configuring other architectures and platforms, such as switches that do not have native builds of Chef Infra Client. Target Mode maintains a separate node object for each target and allows you to manage that node using existing patterns that you currently use.
->>>>>>> 201090f5
 
 As of this release only the execute resource and guards are supported, but modifying existing resources or writing new ones to support target mode is relatively easy. Using target mode is as easy as `chef-client --target hostname`. The authentication credentials should be stored in your local ~/.chef/credentials file with the hostname of the target node as the profile name. Each key/value pair is passed to Train for authentication.
 
@@ -140,11 +136,7 @@
 
 ### windows_task
 
-<<<<<<< HEAD
-windows_task now supports the Start When Available option with a new ``start_when_available`` property.
-=======
 The `windows_task` resource now supports the Start When Available option with a new `start_when_available` property.
->>>>>>> 201090f5
 
 ### locale
 
@@ -186,11 +178,7 @@
 
 Platform and plaform_family detection on Linux has been rewritten to utilize the latest config files on modern Linux distributions before falling back to slower and fragile legacy detection methods. Ohai will now begin by parsing the contents of /etc/os-release for OS information if available. This improves the reliability of detection on modern distros and allows detection of new distros as they're released.
 
-<<<<<<< HEAD
-With this change we now detect `sles_sap` as a member of the `suse` platform_family. Additionally this change corrects our detection of the platform_version on Cisco Nexus switches where we previously incorrectly appended the build number to the version string.
-=======
 With this change, we now detect `sles_sap` as a member of the `suse` platform_family. Additionally, this change corrects our detection of the platform_version on Cisco Nexus switches where previously the build number was incorrectly appended to the version string.
->>>>>>> 201090f5
 
 ### Improved Virtualization Detection
 
@@ -251,13 +239,8 @@
 | --ssh-port | --connection-port | `knife[:ssh_port]` config setting remains available.
 | --ssh-user | --connection-user | `knife[:ssh_user]` config setting remains available.
 | --ssl-peer-fingerprint | --winrm-ssl-peer-fingerprint | |
-<<<<<<< HEAD
-| --prerelease |--channel CHANNEL | This now allows you to specify the channel that Chef Infra Client gets installed from. Valid values are _stable_, current, and unstable.  'current' has the same effect as using the old --prerelease. |
-| --winrm-authentication-protocol=PROTO | --winrm-auth-method=AUTH-METHOD | Valid values: plaintext, kerberos, ssl, _negotiate_|
-=======
 | --prerelease |--channel CHANNEL | This now allows you to specify the channel that Chef Infra Client gets installed from. Valid values are _stable_, _current_, and _unstable_. 'current' has the same effect as using the old --prerelease. |
 | --winrm-authentication-protocol=PROTO | --winrm-auth-method=AUTH-METHOD | Valid values: _plaintext_, _kerberos_, _ssl_, _negotiate_|
->>>>>>> 201090f5
 | --winrm-password| --connection-password | |
 | --winrm-port| --connection-port | `knife[:winrm_port]` config setting remains available.|
 | --winrm-ssl-verify-mode MODE | --winrm-no-verify-cert | [1] Mode is not accepted. When flag is present, SSL cert will not be verified. Same as original mode of 'verify\_none'. |
