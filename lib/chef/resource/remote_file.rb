--- conflicted
+++ resolved
@@ -122,8 +122,6 @@
         )
       end
 
-<<<<<<< HEAD
-=======
       def show_progress(args=nil)
         set_or_return(
           :show_progress,
@@ -142,11 +140,6 @@
         )
       end
 
-      def after_created
-        validate_source(@source)
-      end
-
->>>>>>> 9c7bc873
       private
 
       include Chef::Mixin::Uris
